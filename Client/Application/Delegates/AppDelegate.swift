--- conflicted
+++ resolved
@@ -33,11 +33,7 @@
 
 class AppDelegate: UIResponder, UIApplicationDelegate {
     var window: UIWindow?
-<<<<<<< HEAD
-    let braveCore = BraveCoreMain(userAgent: UserAgent.mobile)
-=======
     var braveCore = BraveCoreMain(userAgent: UserAgent.mobile)
->>>>>>> 74b0b0bc
     var migration: Migration?
 
     private weak var application: UIApplication?
@@ -87,15 +83,7 @@
             return true
         }
         
-<<<<<<< HEAD
-        migration = Migration(bookmarksAPI: braveCore.bookmarksAPI,
-                              historyAPI: braveCore.historyAPI,
-                              syncAPI: braveCore.syncAPI)
-
-=======
         migration = Migration(braveCore: braveCore)
-        
->>>>>>> 74b0b0bc
         // Setup Adblock Stats and HTTPSE Stats.
         AdBlockStats.shared.startLoading()
         
@@ -330,10 +318,6 @@
         
         // Clean up BraveCore
         braveCore.syncAPI.removeAllObservers()
-<<<<<<< HEAD
-        Preferences.AppState.backgroundedCleanly.value = true
-=======
->>>>>>> 74b0b0bc
     }
     
     func updateShortcutItems(_ application: UIApplication) {
